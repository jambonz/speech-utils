const assert = require('assert');
const fs = require('fs');
const bent = require('bent');
const ttsGoogle = require('@google-cloud/text-to-speech');
const { PollyClient, SynthesizeSpeechCommand } = require('@aws-sdk/client-polly');

const sdk = require('microsoft-cognitiveservices-speech-sdk');
const TextToSpeechV1 = require('ibm-watson/text-to-speech/v1');
const { IamAuthenticator } = require('ibm-watson/auth');
const {
  ResultReason,
  SpeechConfig,
  SpeechSynthesizer,
  CancellationDetails,
  SpeechSynthesisOutputFormat
} = sdk;
const {
  makeSynthKey,
  createNuanceClient,
  createKryptonClient,
  createRivaClient,
  noopLogger,
  makeFilePath
} = require('./utils');
const getNuanceAccessToken = require('./get-nuance-access-token');
const getVerbioAccessToken = require('./get-verbio-token');
const {
  SynthesisRequest,
  Voice,
  AudioFormat,
  AudioParameters,
  PCM,
  Input,
  Text,
  SSML,
  EventParameters
} = require('../stubs/nuance/synthesizer_pb');
const {SynthesizeSpeechRequest} = require('../stubs/riva/proto/riva_tts_pb');
const {AudioEncoding} = require('../stubs/riva/proto/riva_audio_pb');
const debug = require('debug')('jambonz:realtimedb-helpers');
const {
  JAMBONES_DISABLE_TTS_STREAMING,
  JAMBONES_HTTP_PROXY_IP,
  JAMBONES_HTTP_PROXY_PORT,
  JAMBONES_TTS_CACHE_DURATION_MINS,
} = require('./config');
const EXPIRES = JAMBONES_TTS_CACHE_DURATION_MINS;
const OpenAI = require('openai');
const getAwsAuthToken = require('./get-aws-sts-token');


const trimTrailingSilence = (buffer) => {
  assert.ok(buffer instanceof Buffer, 'trimTrailingSilence - argument is not a Buffer');

  let offset = buffer.length;
  while (offset > 0) {
    // Get 16-bit value from the buffer (read in reverse)
    const value = buffer.readUInt16BE(offset - 2);
    if (value !== 0) {
      break;
    }
    offset -= 2;
  }

  // Trim the silence from the end
  return offset === buffer.length ? buffer : buffer.subarray(0, offset);
};

/**
 * Synthesize speech to an mp3 file, and also cache the generated speech
 * in redis (base64 format) for 24 hours so as to avoid unnecessarily paying
 * time and again for speech synthesis of the same text.
 * It is the responsibility of the caller to unlink the mp3 file after use.
 *
 * @param {*} client - redis client
 * @param {*} logger - pino logger
 * @param {object} opts - options
 * @param {string} opts.vendor - 'google' or 'aws' ('polly' is an alias for 'aws')
 * @param {string} opt.language - language code
 * @param {string} opts.voice - voice identifier
 * @param {string} opts.text - text or ssml to synthesize
 * @param {boolean} opts.disableTtsCache - disable TTS Cache retrieval
 * @returns object containing filepath to an mp3 file in the /tmp folder containing
 * the synthesized audio, and a variable indicating whether it was served from cache
 */
async function synthAudio(client, createHash, retrieveHash, logger, stats, { account_sid,
  vendor, language, voice, gender, text, engine, salt, model, credentials, deploymentId,
  disableTtsCache, renderForCaching, disableTtsStreaming, options
}) {
  let audioBuffer;
  let servedFromCache = false;
  let rtt;
  logger = logger || noopLogger;

  assert.ok(['google', 'aws', 'polly', 'microsoft', 'wellsaid', 'nuance', 'nvidia', 'ibm', 'elevenlabs',
    'whisper', 'deepgram', 'playht', 'rimelabs', 'verbio'].includes(vendor) ||
  vendor.startsWith('custom'),
  `synthAudio supported vendors are google, aws, microsoft, nuance, nvidia and wellsaid ..etc, not ${vendor}`);
  if ('google' === vendor) {
    assert.ok(language, 'synthAudio requires language when google is used');
  }
  else if (['aws', 'polly'].includes(vendor))  {
    assert.ok(voice, 'synthAudio requires voice when aws polly is used');
  }
  else if ('microsoft' === vendor) {
    assert.ok(language || deploymentId, 'synthAudio requires language when microsoft is used');
    assert.ok(voice || deploymentId, 'synthAudio requires voice when microsoft is used');
  }
  else if ('nuance' === vendor) {
    assert.ok(voice, 'synthAudio requires voice when nuance is used');
    if (!credentials.nuance_tts_uri) {
      assert.ok(credentials.client_id, 'synthAudio requires client_id in credentials when nuance is used');
      assert.ok(credentials.secret, 'synthAudio requires client_id in credentials when nuance is used');
    }
  }
  else if ('nvidia' === vendor) {
    assert.ok(voice, 'synthAudio requires voice when nvidia is used');
    assert.ok(language, 'synthAudio requires language when nvidia is used');
    assert.ok(credentials.riva_server_uri, 'synthAudio requires riva_server_uri in credentials when nvidia is used');
  }
  else if ('ibm' === vendor) {
    assert.ok(voice, 'synthAudio requires voice when ibm is used');
    assert.ok(credentials.tts_region, 'synthAudio requires tts_region in credentials when ibm watson is used');
    assert.ok(credentials.tts_api_key, 'synthAudio requires tts_api_key in credentials when nuance is used');
  }
  else if ('wellsaid' === vendor) {
    language = 'en-US'; // WellSaid only supports English atm
    assert.ok(voice, 'synthAudio requires voice when wellsaid is used');
    assert.ok(!text.startsWith('<speak'), 'wellsaid does not support SSML tags');
  } else if ('elevenlabs' === vendor) {
    assert.ok(voice, 'synthAudio requires voice when elevenlabs is used');
    assert.ok(credentials.api_key, 'synthAudio requires api_key when elevenlabs is used');
    assert.ok(credentials.model_id, 'synthAudio requires model_id when elevenlabs is used');
  } else if ('playht' === vendor) {
    assert.ok(voice, 'synthAudio requires voice when playht is used');
    assert.ok(credentials.api_key, 'synthAudio requires api_key when playht is used');
    assert.ok(credentials.user_id, 'synthAudio requires user_id when playht is used');
    assert.ok(credentials.voice_engine, 'synthAudio requires voice_engine when playht is used');
  } else if ('rimelabs' === vendor) {
    assert.ok(voice, 'synthAudio requires voice when rimelabs is used');
    assert.ok(credentials.api_key, 'synthAudio requires api_key when rimelabs is used');
    assert.ok(credentials.model_id, 'synthAudio requires model_id when rimelabs is used');
  } else if ('whisper' === vendor) {
    assert.ok(voice, 'synthAudio requires voice when whisper is used');
    assert.ok(credentials.model_id, 'synthAudio requires model when whisper is used');
    assert.ok(credentials.api_key, 'synthAudio requires api_key when whisper is used');
  } else  if (vendor.startsWith('custom')) {
    assert.ok(credentials.custom_tts_url, `synthAudio requires custom_tts_url in credentials when ${vendor} is used`);
  } else if ('verbio' === vendor) {
    assert.ok(voice, 'synthAudio requires voice when verbio is used');
    assert.ok(credentials.client_id, 'synthAudio requires client_id when verbio is used');
    assert.ok(credentials.client_secret, 'synthAudio requires client_secret when verbio is used');
  }
  const key = makeSynthKey({
    account_sid,
    vendor,
    language: language || '',
    voice: voice || deploymentId,
    engine,
    text
  });
  let filePath;
<<<<<<< HEAD
  filePath = makeFilePath(vendor, key, salt);
=======
  if (['nuance', 'nvidia', 'verbio'].includes(vendor) ||
    (
      (process.env.JAMBONES_TTS_TRIM_SILENCE || !process.env.JAMBONES_DISABLE_TTS_STREAMING) &&
      ['microsoft', 'azure'].includes(vendor)
    ) ||
    (
      !process.env.JAMBONES_DISABLE_TTS_STREAMING &&
      ['elevenlabs', 'deepgram', 'rimelabs'].includes(vendor)
    )
  ) {
    filePath = `${TMP_FOLDER}/${key.replace('tts:', `tts-${salt || ''}`)}.r8`;
  }
  else filePath = `${TMP_FOLDER}/${key.replace('tts:', `tts-${salt || ''}`)}.mp3`;
>>>>>>> e099bbb5
  debug(`synth key is ${key}`);
  let cached;
  if (!disableTtsCache) {
    cached = await client.get(key);
  }
  if (cached) {
    // found in cache - extend the expiry and use it
    debug('result WAS found in cache');
    servedFromCache = true;
    stats.increment('tts.cache.requests', ['found:yes']);
    audioBuffer = Buffer.from(cached, 'base64');
    client.expire(key, EXPIRES).catch((err) => logger.info(err, 'Error setting expires'));
  }
  if (!cached) {
    // not found in cache - go get it from speech vendor and add to cache
    debug('result was NOT found in cache');
    stats.increment('tts.cache.requests', ['found:no']);
    let vendorLabel = vendor;
    const startAt = process.hrtime();
    switch (vendor) {
      case 'google':
        audioBuffer = await synthGoogle(logger, {credentials, stats, language, voice, gender, text});
        break;
      case 'aws':
      case 'polly':
        vendorLabel = 'aws';
        audioBuffer = await synthPolly(createHash, retrieveHash, logger,
          {credentials, stats, language, voice, text, engine});
        break;
      case 'azure':
      case 'microsoft':
        vendorLabel = 'microsoft';
        audioBuffer = await synthMicrosoft(logger, {credentials, stats, language, voice, text, deploymentId,
          filePath, renderForCaching, disableTtsStreaming});        
        break;
      case 'nuance':
        model = model || 'enhanced';
        audioBuffer = await synthNuance(client, logger, {credentials, stats, voice, model, text});
        break;
      case 'nvidia':
        audioBuffer = await synthNvidia(client, logger, {credentials, stats, language, voice, model, text});
        break;
      case 'ibm':
        audioBuffer = await synthIbm(logger, {credentials, stats, voice, text});
        break;
      case 'wellsaid':
        audioBuffer = await synthWellSaid(logger, {credentials, stats, language, voice, text, filePath});
        break;
      case 'elevenlabs':
        audioBuffer = await synthElevenlabs(logger, {
          credentials, options, stats, language, voice, text, renderForCaching, disableTtsStreaming, filePath
        });        
        break;
      case 'playht':
        audioBuffer = await synthPlayHT(logger, {
          credentials, options, stats, language, voice, text, renderForCaching, disableTtsStreaming, filePath
        });        
        break;
      case 'rimelabs':
        audioBuffer = await synthRimelabs(logger, {
          credentials, options, stats, language, voice, text, renderForCaching, disableTtsStreaming, filePath
        });        
        break;
      case 'whisper':
        audioBuffer = await synthWhisper(logger, {
          credentials, stats, voice, text, renderForCaching, disableTtsStreaming});        
        break;
      case 'verbio':
        audioBuffer = await synthVerbio(client, logger, {
          credentials, stats, voice, text, renderForCaching, disableTtsStreaming});
        if (audioBuffer?.filePath) return audioBuffer;
        break;
      case 'deepgram':
        audioBuffer = await synthDeepgram(logger, {credentials, stats, model, text,
          renderForCaching, disableTtsStreaming});        
        break;
      case vendor.startsWith('custom') ? vendor : 'cant_match_value':
        ({ audioBuffer, filePath } = await synthCustomVendor(logger,
          {credentials, stats, language, voice, text, filePath}));
        break;
      default:
        assert(`synthAudio: unsupported speech vendor ${vendor}`);
    }
    if('filePath' in audioBuffer) return audioBuffer;
    const diff = process.hrtime(startAt);
    const time = diff[0] * 1e3 + diff[1] * 1e-6;
    rtt = time.toFixed(0);
    stats.histogram('tts.response_time', rtt, [`vendor:${vendorLabel}`]);
    debug(`tts rtt time for ${text.length} chars on ${vendorLabel}: ${rtt}`);
    logger.info(`tts rtt time for ${text.length} chars on ${vendorLabel}: ${rtt}`);

    client.setex(key, EXPIRES, audioBuffer.toString('base64'))
      .catch((err) => logger.error(err, `error calling setex on key ${key}`));
  }

  return new Promise((resolve, reject) => {
    fs.writeFile(filePath, audioBuffer, (err) => {
      if (err) return reject(err);
      resolve({filePath, servedFromCache, rtt});
    });
  });
}

const synthPolly = async(createHash, retrieveHash, logger,
  {credentials, stats, language, voice, engine, text}) => {
  try {
    const {region, accessKeyId, secretAccessKey, roleArn} = credentials;
    let polly;
    if (accessKeyId && secretAccessKey) {
      polly = new PollyClient({
        region,
        credentials: {
          accessKeyId,
          secretAccessKey
        }
      });
    } else if (roleArn) {
      polly = new PollyClient({
        region,
        credentials: await getAwsAuthToken(logger, createHash, retrieveHash, null, null, region, roleArn),
      });
    } else {
      // AWS RoleArn assigned to Instance profile
      polly = new PollyClient({region});
    }
    const opts = {
      Engine: engine,
      OutputFormat: 'mp3',
      Text: text,
      LanguageCode: language,
      TextType: text.startsWith('<speak>') ? 'ssml' : 'text',
      VoiceId: voice
    };
    const command = new SynthesizeSpeechCommand(opts);
    const data = await polly.send(command);
    const chunks = [];
    return new Promise((resolve, reject) => {
      data.AudioStream
        .on('error', (err) => {
          logger.info({err}, 'synthAudio: Error synthesizing speech using aws polly');
          stats.increment('tts.count', ['vendor:aws', 'accepted:no']);
          reject(err);
        })
        .on('data', (chunk) => {
          chunks.push(chunk);
        })
        .on('end', () => resolve(Buffer.concat(chunks)));
    });
  } catch (err) {
    logger.info({err}, 'synthAudio: Error synthesizing speech using aws polly');
    stats.increment('tts.count', ['vendor:aws', 'accepted:no']);
    throw err;
  }
};

const synthGoogle = async(logger, {credentials, stats, language, voice, gender, text}) => {
  const client = new ttsGoogle.TextToSpeechClient(credentials);
  const opts = {
    voice: {
      ...(typeof voice === 'string' && {name: voice}),
      ...(typeof voice === 'object' && {customVoice: voice}),
      languageCode: language,
      ssmlGender: gender || 'SSML_VOICE_GENDER_UNSPECIFIED'
    },
    audioConfig: {audioEncoding: 'MP3'}
  };
  Object.assign(opts, {input: text.startsWith('<speak>') ? {ssml: text} : {text}});
  try {
    const responses = await client.synthesizeSpeech(opts);
    stats.increment('tts.count', ['vendor:google', 'accepted:yes']);
    client.close();
    return responses[0].audioContent;
  } catch (err) {
    console.error(err);
    logger.info({err, opts}, 'synthAudio: Error synthesizing speech using google');
    stats.increment('tts.count', ['vendor:google', 'accepted:no']);
    client && client.close();
    throw err;
  }
};

const synthIbm = async(logger, {credentials, stats, voice, text}) => {
  const {tts_api_key, tts_region} = credentials;
  const params = {
    text,
    voice,
    accept: 'audio/mp3'
  };

  try {
    const textToSpeech = new TextToSpeechV1({
      authenticator: new IamAuthenticator({
        apikey: tts_api_key,
      }),
      serviceUrl: `https://api.${tts_region}.text-to-speech.watson.cloud.ibm.com`
    });

    const r = await textToSpeech.synthesize(params);
    const chunks = [];
    for await (const chunk of r.result) {
      chunks.push(chunk);
    }
    return Buffer.concat(chunks);
  } catch (err) {
    logger.info({err, params}, 'synthAudio: Error synthesizing speech using ibm');
    stats.increment('tts.count', ['vendor:ibm', 'accepted:no']);
    throw new Error(err.statusText || err.message);
  }
};

async function _synthOnPremMicrosoft(logger, {
  credentials,
  stats,
  language,
  voice,
  text,
  filePath
}) {
  const {use_custom_tts, custom_tts_endpoint_url, api_key} = credentials;
  let content = text;

  if (use_custom_tts && !content.startsWith('<speak')) {
    /**
     * Note: it seems that to use custom voice ssml is required with the voice attribute
     * Otherwise sending plain text we get "Voice does not match"
     */
    content = `<speak>${text}</speak>`;
  }

  if (content.startsWith('<speak>')) {
    /* microsoft enforces some properties and uses voice xml element so if the user did not supply do it for them */
    const words = content.slice(7, -8).trim().replace(/(\r\n|\n|\r)/gm, ' ');
    // eslint-disable-next-line max-len
    content = `<speak version="1.0" xmlns="http://www.w3.org/2001/10/synthesis" xmlns:mstts="https://www.w3.org/2001/mstts" xml:lang="${language}"><voice name="${voice}">${words}</voice></speak>`;
    logger.info({content}, 'synthMicrosoft');
  }

  try {
    const trimSilence = filePath.endsWith('.r8');
    const post = bent('POST', 'buffer', {
      'X-Microsoft-OutputFormat': trimSilence ? 'raw-8khz-16bit-mono-pcm' : 'audio-16khz-32kbitrate-mono-mp3',
      'Content-Type': 'application/ssml+xml',
      'User-Agent': 'Jambonz',
      ...(api_key && {'Ocp-Apim-Subscription-Key': api_key})
    });
    const mp3 = await post(custom_tts_endpoint_url, content);
    return mp3;
  } catch (err) {
    logger.info({err}, '_synthMicrosoftByHttp returned error');
    throw err;
  }
}

const synthMicrosoft = async(logger, {
  credentials,
  stats,
  language,
  voice,
  text,
  filePath,
  renderForCaching,
  disableTtsStreaming
}) => {
  try {
    const {api_key: apiKey, region, use_custom_tts, custom_tts_endpoint, custom_tts_endpoint_url} = credentials;
    // let clean up the text
    let content = text;
    if (use_custom_tts && !content.startsWith('<speak')) {
      /**
       * Note: it seems that to use custom voice ssml is required with the voice attribute
       * Otherwise sending plain text we get "Voice does not match"
       */
      content = `<speak>${text}</speak>`;
    }

    if (content.startsWith('<speak>')) {
      /* microsoft enforces some properties and uses voice xml element so if the user did not supply do it for them */
      const words = content.slice(7, -8).trim().replace(/(\r\n|\n|\r)/gm, ' ');
      // eslint-disable-next-line max-len
      content = `<speak version="1.0" xmlns="http://www.w3.org/2001/10/synthesis" xmlns:mstts="https://www.w3.org/2001/mstts" xml:lang="${language}"><voice name="${voice}">${words}</voice></speak>`;
      logger.info({content}, 'synthMicrosoft');
    }
    if (!JAMBONES_DISABLE_TTS_STREAMING && !renderForCaching && !disableTtsStreaming) {
      let params = '';
      params += `{api_key=${apiKey}`;
      params += `,language=${language}`;
      params += ',vendor=microsoft';
      params += `,voice=${voice}`;
      params += ',write_cache_file=1';
      if (region) params += `,region=${region}`;
      if (custom_tts_endpoint) params += `,endpointId=${custom_tts_endpoint}`;
      if (custom_tts_endpoint_url) params += `,endpoint=${custom_tts_endpoint_url}`;
      if (JAMBONES_HTTP_PROXY_IP) params += `,http_proxy_ip=${JAMBONES_HTTP_PROXY_IP}`;
      if (JAMBONES_HTTP_PROXY_PORT) params += `,http_proxy_port=${JAMBONES_HTTP_PROXY_PORT}`;
      params += '}';
      return {
        filePath: `say:${params}${content.replace(/\n/g, ' ')}`,
        servedFromCache: false,
        rtt: 0
      };
    }
    if (use_custom_tts && custom_tts_endpoint_url) {
      return await _synthOnPremMicrosoft(logger, {
        credentials,
        stats,
        language,
        voice,
        text,
        filePath
      });
    }
    const trimSilence = filePath.endsWith('.r8');
    const speechConfig = SpeechConfig.fromSubscription(apiKey, region);
    speechConfig.speechSynthesisLanguage = language;
    speechConfig.speechSynthesisVoiceName = voice;
    if (use_custom_tts && custom_tts_endpoint) {
      speechConfig.endpointId = custom_tts_endpoint;
    }
    speechConfig.speechSynthesisOutputFormat = trimSilence ?
      SpeechSynthesisOutputFormat.Raw8Khz16BitMonoPcm :
      SpeechSynthesisOutputFormat.Audio16Khz32KBitRateMonoMp3;

    if (JAMBONES_HTTP_PROXY_IP && JAMBONES_HTTP_PROXY_PORT) {
      logger.debug(
        `synthMicrosoft: using proxy ${JAMBONES_HTTP_PROXY_IP}:${JAMBONES_HTTP_PROXY_PORT}`);
      speechConfig.setProxy(JAMBONES_HTTP_PROXY_IP, JAMBONES_HTTP_PROXY_PORT);
    }
    const synthesizer = new SpeechSynthesizer(speechConfig);

    return new Promise((resolve, reject) => {
      const speakAsync = content.startsWith('<speak') ?
        synthesizer.speakSsmlAsync.bind(synthesizer) :
        synthesizer.speakTextAsync.bind(synthesizer);
      speakAsync(
        content,
        async(result) => {
          switch (result.reason) {
            case ResultReason.Canceled:
              const cancellation = CancellationDetails.fromResult(result);
              logger.info({reason: cancellation.errorDetails}, 'synthAudio: (Microsoft) synthesis canceled');
              synthesizer.close();
              reject(cancellation.errorDetails);
              break;
            case ResultReason.SynthesizingAudioCompleted:
              let buffer = Buffer.from(result.audioData);
              if (trimSilence) buffer = trimTrailingSilence(buffer);
              resolve(buffer);
              synthesizer.close();
              stats.increment('tts.count', ['vendor:microsoft', 'accepted:yes']);
              break;
            default:
              logger.info({result}, 'synthAudio: (Microsoft) unexpected result');
              break;
          }
        },
        (err) => {
          logger.info({err}, 'synthAudio: (Microsoft) error synthesizing');
          stats.increment('tts.count', ['vendor:microsoft', 'accepted:no']);
          synthesizer.close();
          reject(err);
        });
    });
  } catch (err) {
    logger.info({err}, 'synthAudio: Error synthesizing speech using Microsoft');
    stats.increment('tts.count', ['vendor:google', 'accepted:no']);
  }
};

const synthWellSaid = async(logger, {credentials, stats, language, voice, gender, text}) => {
  const {api_key} = credentials;
  try {
    const post = bent('https://api.wellsaidlabs.com', 'POST', 'buffer', {
      'X-Api-Key': api_key,
      'Accept': 'audio/mpeg',
      'Content-Type': 'application/json'
    });
    const mp3 = await post('/v1/tts/stream', {
      text,
      speaker_id: voice
    });
    return mp3;
  } catch (err) {
    logger.info({err}, 'testWellSaidTts returned error');
    throw err;
  }
};

const synthNuance = async(client, logger, {credentials, stats, voice, model, text}) => {
  let nuanceClient;
  const {client_id, secret, nuance_tts_uri} = credentials;
  if (nuance_tts_uri) {
    nuanceClient = await createKryptonClient(nuance_tts_uri);
  }
  else {
    /* get a nuance access token */
    const {access_token} = await getNuanceAccessToken(client, logger, client_id, secret, 'tts');
    nuanceClient = await createNuanceClient(access_token);
  }

  const v = new Voice();
  const p = new AudioParameters();
  const f = new AudioFormat();
  const pcm = new PCM();
  const params  = new EventParameters();
  const request = new SynthesisRequest();
  const input = new Input();

  if (text.startsWith('<speak')) {
    const ssml = new SSML();
    ssml.setText(text);
    input.setSsml(ssml);
  }
  else {
    const t = new Text();
    t.setText(text);
    input.setText(t);
  }

  pcm.setSampleRateHz(8000);
  f.setPcm(pcm);
  p.setAudioFormat(f);
  v.setName(voice);
  v.setModel(model);
  request.setVoice(v);
  request.setAudioParams(p);
  request.setInput(input);
  request.setEventParams(params);
  request.setUserId('jambonz');

  return new Promise((resolve, reject) => {
    nuanceClient.unarySynthesize(request, (err, response) => {
      if (err) {
        console.error(err);
        return reject(err);
      }
      const status = response.getStatus();
      const code = status.getCode();
      if (code !== 200) {
        const message = status.getMessage();
        const details = status.getDetails();
        return reject({code, message, details});
      }
      resolve(Buffer.from(response.getAudio()));
    });
  });
};

const synthNvidia = async(client, logger, {credentials, stats, language,  voice, model, text}) => {
  const {riva_server_uri} = credentials;
  let rivaClient, request;
  try {
    rivaClient = await createRivaClient(riva_server_uri);
    request = new SynthesizeSpeechRequest();
    request.setVoiceName(voice);
    request.setLanguageCode(language);
    request.setSampleRateHz(8000);
    request.setEncoding(AudioEncoding.LINEAR_PCM);
    request.setText(text);
  } catch (err) {
    logger.info({err}, 'error creating riva client');
    return Promise.reject(err);
  }

  return new Promise((resolve, reject) => {
    rivaClient.synthesize(request, (err, response) => {
      if (err) {
        logger.info({err, voice, language}, 'error synthesizing speech using Nvidia');
        return reject(err);
      }
      resolve(Buffer.from(response.getAudio()));
    });
  });
};


const synthCustomVendor = async(logger, {credentials, stats, language, voice, text, filePath}) => {
  const {vendor, auth_token, custom_tts_url} = credentials;

  try {
    const post = bent('POST', {
      'Authorization': `Bearer ${auth_token}`,
      'Content-Type': 'application/json'
    });

    const response = await post(custom_tts_url, {
      language,
      voice,
      type: text.startsWith('<speak>') ? 'ssml' : 'text',
      text
    });

    const regex = /\.[^\.]*$/g;
    const mime = response.headers['content-type'];
    const buffer = await response.arrayBuffer();
    return {
      audioBuffer: buffer,
      filePath: filePath.replace(regex, getFileExtFromMime(mime))
    };
  } catch (err) {
    logger.info({err}, `Vendor ${vendor} returned error`);
    throw err;
  }
};

const synthElevenlabs = async(logger, {
  credentials, options, stats, voice, text, renderForCaching, disableTtsStreaming
}) => {
  const {api_key, model_id, options: credOpts} = credentials;
  const opts = !!options && Object.keys(options).length !== 0 ? options : JSON.parse(credOpts || '{}');

  /* default to using the streaming interface, unless disabled by env var OR we want just a cache file */
  if (!JAMBONES_DISABLE_TTS_STREAMING && !renderForCaching && !disableTtsStreaming) {
    let params = '';
    params += `{api_key=${api_key}`;
    params += ',vendor=elevenlabs';
    params += `,voice=${voice}`;
    params += `,model_id=${model_id}`;
    params += `,optimize_streaming_latency=${opts.optimize_streaming_latency || 2}`;
    params += ',write_cache_file=1';
    if (opts.voice_settings?.similarity_boost) params += `,similarity_boost=${opts.voice_settings.similarity_boost}`;
    if (opts.voice_settings?.stability) params += `,stability=${opts.voice_settings.stability}`;
    if (opts.voice_settings?.style) params += `,style=${opts.voice_settings.style}`;
    if (opts.voice_settings?.use_speaker_boost === false) params += ',use_speaker_boost=false';
    params += '}';

    return {
      filePath: `say:${params}${text.replace(/\n/g, ' ').replace(/\r/g, ' ')}`,
      servedFromCache: false,
      rtt: 0
    };
  }

  const optimize_streaming_latency = opts.optimize_streaming_latency ?
    `?optimize_streaming_latency=${opts.optimize_streaming_latency}` : '';
  try {
    const post = bent('https://api.elevenlabs.io', 'POST', 'buffer', {
      'xi-api-key': api_key,
      'Accept': 'audio/mpeg',
      'Content-Type': 'application/json'
    });
    const mp3 = await post(`/v1/text-to-speech/${voice}${optimize_streaming_latency}`, {
      text,
      model_id,
      voice_settings: {
        stability: 0.5,
        similarity_boost: 0.5
      },
      ...opts
    });
    return mp3;
  } catch (err) {
    logger.info({err}, 'synth Elevenlabs returned error');
    stats.increment('tts.count', ['vendor:elevenlabs', 'accepted:no']);
    throw err;
  }
};

const synthPlayHT = async(logger, {
  credentials, options, stats, voice, text, renderForCaching, disableTtsStreaming
}) => {
  const {api_key, user_id, voice_engine, options: credOpts} = credentials;
  const opts = !!options && Object.keys(options).length !== 0 ? options : JSON.parse(credOpts || '{}');

  /* default to using the streaming interface, unless disabled by env var OR we want just a cache file */
  if (!JAMBONES_DISABLE_TTS_STREAMING && !renderForCaching && !disableTtsStreaming) {
    let params = '';
    params += `{api_key=${api_key}`;
    params += `,user_id=${user_id}`;
    params += ',vendor=playht';
    params += `,voice=${voice}`;
    params += `,voice_engine=${voice_engine}`;
    params += ',write_cache_file=1';
    if (opts.quality) params += `,quality=${opts.quality}`;
    if (opts.speed) params += `,speed=${opts.speed}`;
    if (opts.seed) params += `,style=${opts.seed}`;
    if (opts.temperature) params += `,temperature=${opts.temperature}`;
    if (opts.emotion) params += `,emotion=${opts.emotion}`;
    if (opts.voice_guidance) params += `,voice_guidance=${opts.voice_guidance}`;
    if (opts.style_guidance) params += `,style_guidance=${opts.style_guidance}`;
    if (opts.text_guidance) params += `,text_guidance=${opts.text_guidance}`;
    params += '}';

    return {
      filePath: `say:${params}${text.replace(/\n/g, ' ').replace(/\r/g, ' ')}`,
      servedFromCache: false,
      rtt: 0
    };
  }

  try {
    const post = bent('https://api.play.ht', 'POST', 'buffer', {
      'AUTHORIZATION': api_key,
      'X-USER-ID': user_id,
      'Accept': 'audio/mpeg',
      'Content-Type': 'application/json'
    });
    const mp3 = await post('/api/v2/tts/stream', {
      text,
      voice,
      voice_engine,
      output_format: 'mp3',
      sample_rate: 8000,
      ...opts
    });
    return mp3;
  } catch (err) {
    logger.info({err}, 'synth PlayHT returned error');
    stats.increment('tts.count', ['vendor:playht', 'accepted:no']);
    throw err;
  }
};

const synthRimelabs = async(logger, {
  credentials, options, stats, voice, text, renderForCaching, disableTtsStreaming
}) => {
  const {api_key, model_id, options: credOpts} = credentials;
  const opts = !!options && Object.keys(options).length !== 0 ? options : JSON.parse(credOpts || '{}');

  /* default to using the streaming interface, unless disabled by env var OR we want just a cache file */
  if (!JAMBONES_DISABLE_TTS_STREAMING && !renderForCaching && !disableTtsStreaming) {
    let params = '';
    params += `{api_key=${api_key}`;
    params += `,model_id=${model_id}`;
    params += ',vendor=rimelabs';
    params += `,voice=${voice}`;
    params += ',write_cache_file=1';
    if (opts.speedAlpha) params += `,speed_alpha=${opts.speedAlpha}`;
    if (opts.reduceLatency) params += `,reduce_latency=${opts.reduceLatency}`;
    params += '}';

    return {
      filePath: `say:${params}${text.replace(/\n/g, ' ').replace(/\r/g, ' ')}`,
      servedFromCache: false,
      rtt: 0
    };
  }

  try {
    const post = bent('https://users.rime.ai', 'POST', 'buffer', {
      'Authorization': `Bearer ${api_key}`,
      'Accept': 'audio/mp3',
      'Content-Type': 'application/json'
    });
    const mp3 = await post('/v1/rime-tts', {
      speaker: voice,
      text,
      modelId: model_id,
      samplingRate: 8000,
      ...opts
    });
    return mp3;
  } catch (err) {
    logger.info({err}, 'synth rimelabs returned error');
    stats.increment('tts.count', ['vendor:rimelabs', 'accepted:no']);
    throw err;
  }
};
const synthVerbio = async(client, logger, {credentials, stats, voice, text, renderForCaching, disableTtsStreaming}) => {
  //https://doc.speechcenter.verbio.com/#tag/Text-To-Speech-REST-API
  if (text.length > 2000) {
    throw new Error('Verbio cannot synthesize for the text length larger than 2000 characters');
  }
  const token = await getVerbioAccessToken(client, logger, credentials);
  if (!process.env.JAMBONES_DISABLE_TTS_STREAMING && !renderForCaching && !disableTtsStreaming) {
    let params = '';
    params += `{access_token=${token.access_token}`;
    params += ',vendor=verbio';
    params += `,voice=${voice}`;
    params += ',write_cache_file=1';
    params += '}';

    return {
      filePath: `say:${params}${text.replace(/\n/g, ' ')}`,
      servedFromCache: false,
      rtt: 0
    };
  }

  try {
    const post = bent('https://us.rest.speechcenter.verbio.com', 'POST', 'buffer', {
      'Authorization': `Bearer ${token.access_token}`,
      'User-Agent': 'jambonz',
      'Content-Type': 'application/json'
    });
    const r8 = await post('/api/v1/synthesize', {
      voice_id: voice,
      output_sample_rate: '8k',
      output_encoding: 'pcm16',
      text
    });
    return r8;
  } catch (err) {
    logger.info({err}, 'synth Verbio returned error');
    stats.increment('tts.count', ['vendor:verbio', 'accepted:no']);
    throw err;
  }
};

const synthWhisper = async(logger, {credentials, stats, voice, text, renderForCaching, disableTtsStreaming}) => {
  const {api_key, model_id, baseURL, timeout, speed} = credentials;
  /* if the env is set to stream then bag out, unless we are specifically rendering to generate a cache file */
  if (!JAMBONES_DISABLE_TTS_STREAMING && !renderForCaching && !disableTtsStreaming) {
    let params = '';
    params += `{api_key=${api_key}`;
    params += `,model_id=${model_id}`;
    params += ',vendor=whisper';
    params += `,voice=${voice}`;
    params += ',write_cache_file=1';
    if (speed) params += `,speed=${speed}`;
    params += '}';

    return {
      filePath: `say:${params}${text.replace(/\n/g, ' ')}`,
      servedFromCache: false,
      rtt: 0
    };
  }
  try {
    const openai = new OpenAI.OpenAI({
      apiKey: api_key,
      timeout: timeout || 5000,
      ...(baseURL && {baseURL})
    });

    const mp3 = await openai.audio.speech.create({
      model: model_id,
      voice,
      input: text,
      response_format: 'mp3'
    });
    return Buffer.from(await mp3.arrayBuffer());
  } catch (err) {
    logger.info({err}, 'synth whisper returned error');
    stats.increment('tts.count', ['vendor:openai', 'accepted:no']);
    throw err;
  }
};

const synthDeepgram = async(logger, {credentials, stats, model, text, renderForCaching, disableTtsStreaming}) => {
  const {api_key} = credentials;
  if (!JAMBONES_DISABLE_TTS_STREAMING && !renderForCaching && !disableTtsStreaming) {
    let params = '';
    params += `{api_key=${api_key}`;
    params += ',vendor=deepgram';
    params += `,voice=${model}`;
    params += ',write_cache_file=1';
    params += '}';

    return {
      filePath: `say:${params}${text.replace(/\n/g, ' ')}`,
      servedFromCache: false,
      rtt: 0
    };
  }
  try {
    const post = bent('https://api.deepgram.com', 'POST', 'buffer', {
      'Authorization': `Token ${api_key}`,
      'Accept': 'audio/mpeg',
      'Content-Type': 'application/json'
    });
    const mp3 = await post(`/v1/speak?model=${model}`, {
      text
    });
    return mp3;
  } catch (err) {
    logger.info({err}, 'synth Deepgram returned error');
    stats.increment('tts.count', ['vendor:deepgram', 'accepted:no']);
    throw err;
  }
};

const getFileExtFromMime = (mime) => {
  switch (mime) {
    case 'audio/wav':
    case 'audio/x-wav':
      return '.wav';
    case /audio\/l16.*rate=8000/.test(mime) ? mime : 'cant match value':
      return '.r8';
    case /audio\/l16.*rate=16000/.test(mime) ? mime : 'cant match value':
      return '.r16';
    case /audio\/l16.*rate=24000/.test(mime) ? mime : 'cant match value':
      return '.r24';
    case /audio\/l16.*rate=32000/.test(mime) ? mime : 'cant match value':
      return '.r32';
    case /audio\/l16.*rate=48000/.test(mime) ? mime : 'cant match value':
      return '.r48';
    case 'audio/mpeg':
    case 'audio/mp3':
      return '.mp3';
    default:
      return '.wav';
  }
};

module.exports = synthAudio;<|MERGE_RESOLUTION|>--- conflicted
+++ resolved
@@ -160,23 +160,7 @@
     text
   });
   let filePath;
-<<<<<<< HEAD
   filePath = makeFilePath(vendor, key, salt);
-=======
-  if (['nuance', 'nvidia', 'verbio'].includes(vendor) ||
-    (
-      (process.env.JAMBONES_TTS_TRIM_SILENCE || !process.env.JAMBONES_DISABLE_TTS_STREAMING) &&
-      ['microsoft', 'azure'].includes(vendor)
-    ) ||
-    (
-      !process.env.JAMBONES_DISABLE_TTS_STREAMING &&
-      ['elevenlabs', 'deepgram', 'rimelabs'].includes(vendor)
-    )
-  ) {
-    filePath = `${TMP_FOLDER}/${key.replace('tts:', `tts-${salt || ''}`)}.r8`;
-  }
-  else filePath = `${TMP_FOLDER}/${key.replace('tts:', `tts-${salt || ''}`)}.mp3`;
->>>>>>> e099bbb5
   debug(`synth key is ${key}`);
   let cached;
   if (!disableTtsCache) {
